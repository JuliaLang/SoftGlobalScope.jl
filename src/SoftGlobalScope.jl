--- conflicted
+++ resolved
@@ -46,41 +46,6 @@
 module SoftGlobalScope
 export softscope, softscope_include_string, @softscope
 
-<<<<<<< HEAD
-using Base.Meta: isexpr
-
-const assignments = Set((:(=), :(+=), :(-=), :(*=), :(/=), :(//=), :(\=), :(^=), :(÷=), :(%=), :(<<=), :(>>=), :(>>>=), :(|=), :(&=), :(⊻=), :($=)))
-
-# extract the local variable name (e.g. `x`) from an assignment expression (e.g. `x=1`)
-localvar(ex::Expr) = isexpr(ex, :(=)) ? ex.args[1] : nothing
-localvar(ex) = nothing
-
-# Transform expression `ex` to "soft" scoping rules, where `globals` is a collection
-# (e.g. `Set`) of global-variable symbols to implicitly qualify with `global`, and
-# `insertglobal` is whether to insert the `global` keyword at the top level of
-# `ex`.  (Usually, you pass `insertglobal=false` to start with and then it is
-# recursively set to `true` for local scopes introduced by `for` etcetera.)
-function _softscope(ex::Expr, globals, insertglobal::Bool=false)
-    if isexpr(ex, :for) || isexpr(ex, :while)
-        return Expr(ex.head, ex.args[1], _softscope(ex.args[2], globals, true))
-    elseif isexpr(ex, :try)
-        try_clause = _softscope(ex.args[1], globals, true)
-        catch_clause = _softscope(ex.args[3], ex.args[2] isa Symbol ? setdiff(globals, ex.args[2:2]) : globals, true)
-        finally_clause = _softscope(ex.args[4], globals, true)
-        return Expr(:try, try_clause, ex.args[2], catch_clause, finally_clause)
-    elseif isexpr(ex, :let)
-        letglobals = setdiff(globals, isexpr(ex.args[1], :(=)) ? [ex.args[1].args[1]] : [localvar(ex) for ex in ex.args[1].args])
-        return Expr(ex.head, _softscope(ex.args[1], globals, insertglobal),
-                             _softscope(ex.args[2], letglobals, true))
-    elseif isexpr(ex, :block) || isexpr(ex, :if)
-        return Expr(ex.head, _softscope.(ex.args, Ref(globals), insertglobal)...)
-    elseif isexpr(ex, :escape)
-        return Expr(ex.head, _softscope(ex.args[1], globals, true))
-    elseif insertglobal && ex.head in assignments && ex.args[1] in globals
-        return Expr(:global, Expr(ex.head, ex.args[1], _softscope(ex.args[2], globals, insertglobal)))
-    else
-        return ex
-=======
 if VERSION < v"0.7.0-DEV.2308" # before julia#19324 we don't need to change the ast
     softscope(m::Module, ast) = ast
     softscope_include_string(m::Module, code::AbstractString, filename::AbstractString="string") =
@@ -142,7 +107,6 @@
             retval = Core.eval(m, softscope(m, Expr(:block, expr.args[i-1:i]...)))
         end
         return retval
->>>>>>> b9b793dd
     end
 end
 
